use paste::paste;

use crate::protocol::packet::PacketBuf;
use crate::target::Target;

/// Common imports used by >50% of all packet parsers.
///
/// Do not clutter this prelude with types only used by a few packets.
pub(self) mod prelude {
    pub use core::convert::{TryFrom, TryInto};

    pub use crate::protocol::commands::ParseCommand;
    pub use crate::protocol::common::hex::{decode_hex, decode_hex_buf};
    pub use crate::protocol::packet::PacketBuf;
}

pub trait ParseCommand<'a>: Sized {
    /// Try to parse a packet from the packet buffer.
    fn from_packet(buf: PacketBuf<'a>) -> Option<Self>;
}

macro_rules! commands {
    (
        $(
            $ext:ident $(use $lt:lifetime)? {
                $($name:literal => $mod:ident::$command:ident$(<$lifetime:lifetime>)?,)*
            }
        )*
    ) => {paste! {
        // Most packets follow a consistent model of "only enabled when a
        // particular IDET is implemented", but there are some exceptions to
        // this rule that need to be special-cased:
        //
        // # Breakpoint packets (z, Z)
        //
        // Breakpoint packets are special-cased, as the "Z" packet is parsed
        // differently depending on whether or not the target implements the
        // `Agent` extension.
        //
        // While it's entirely possible to eagerly parse the "Z" packet for
        // bytecode, doing so would unnecessary bloat implementations that do
        // not support evaluating agent expressions.


        $($(
            #[allow(non_snake_case, non_camel_case_types)]
            pub mod $mod;
        )*)*
        pub mod breakpoint;

        pub mod ext {
            $(
                #[allow(non_camel_case_types, clippy::enum_variant_names)]
                pub enum [<$ext:camel>] $(<$lt>)? {
                    $($command(super::$mod::$command<$($lifetime)?>),)*
                }
            )*

            use super::breakpoint::{BasicBreakpoint, BytecodeBreakpoint};
            #[allow(non_camel_case_types)]
            pub enum Breakpoints<'a> {
                z(BasicBreakpoint<'a>),
                Z(BasicBreakpoint<'a>),
                ZWithBytecode(BytecodeBreakpoint<'a>),
            }

        }

        /// GDB commands
        pub enum Command<'a> {
            $(
                [<$ext:camel>](ext::[<$ext:camel>]$(<$lt>)?),
            )*
            Breakpoints(ext::Breakpoints<'a>),
            Unknown(&'a [u8]),
        }

        impl<'a> Command<'a> {
            pub fn from_packet(
                target: &mut impl Target,
                mut buf: PacketBuf<'a>
            ) -> Option<Command<'a>> {
                // HACK: this locally-scoped trait enables using identifiers
                // that aren't top-level `Target` IDETs to split-up the packet
                // parsing code.
                trait Hack {
                    fn support_base(&mut self) -> Option<()>;
                    fn support_target_xml(&mut self) -> Option<()>;
                    fn support_lldb_register_info(&mut self) -> Option<()>;
                    fn support_resume(&mut self) -> Option<()>;
                    fn support_single_register_access(&mut self) -> Option<()>;
                    fn support_reverse_step(&mut self) -> Option<()>;
                    fn support_reverse_cont(&mut self) -> Option<()>;
                    fn support_no_ack_mode(&mut self) -> Option<()>;
                    fn support_x_upcase_packet(&mut self) -> Option<()>;
                    fn support_thread_extra_info(&mut self) -> Option<()>;
                }

                impl<T: Target> Hack for T {
                    fn support_base(&mut self) -> Option<()> {
                        Some(())
                    }

                    fn support_target_xml(&mut self) -> Option<()> {
                        use crate::arch::Arch;
                        if self.use_target_description_xml()
                            && (T::Arch::target_description_xml().is_some()
                                || self.support_target_description_xml_override().is_some())
                        {
                            Some(())
                        } else {
                            None
                        }
                    }

                    fn support_lldb_register_info(&mut self) -> Option<()> {
                        use crate::arch::Arch;
                        if self.use_lldb_register_info()
                            && (T::Arch::lldb_register_info(usize::max_value()).is_some()
                                || self.support_lldb_register_info_override().is_some())
                        {
                            Some(())
                        } else {
                            None
                        }
                    }

                    fn support_resume(&mut self) -> Option<()> {
                        self.base_ops().resume_ops().map(drop)
                    }

                    fn support_single_register_access(&mut self) -> Option<()> {
                        use crate::target::ext::base::BaseOps;
                        match self.base_ops() {
                            BaseOps::SingleThread(ops) => ops.support_single_register_access().map(drop),
                            BaseOps::MultiThread(ops) => ops.support_single_register_access().map(drop),
                        }
                    }

                    fn support_reverse_step(&mut self) -> Option<()> {
                        use crate::target::ext::base::ResumeOps;
                        match self.base_ops().resume_ops()? {
                            ResumeOps::SingleThread(ops) => ops.support_reverse_step().map(drop),
                            ResumeOps::MultiThread(ops) => ops.support_reverse_step().map(drop),
                        }
                    }

                    fn support_reverse_cont(&mut self) -> Option<()> {
                        use crate::target::ext::base::ResumeOps;
                        match self.base_ops().resume_ops()? {
                            ResumeOps::SingleThread(ops) => ops.support_reverse_cont().map(drop),
                            ResumeOps::MultiThread(ops) => ops.support_reverse_cont().map(drop),
                        }
                    }

                    fn support_x_upcase_packet(&mut self) -> Option<()> {
                        if self.use_x_upcase_packet() {
                            Some(())
                        } else {
                            None
                        }
                    }

                    fn support_no_ack_mode(&mut self) -> Option<()> {
                        if self.use_no_ack_mode() {
                            Some(())
                        } else {
                            None
                        }
                    }

                    fn support_thread_extra_info(&mut self) -> Option<()> {
                        use crate::target::ext::base::BaseOps;
                        match self.base_ops() {
                            BaseOps::SingleThread(_) => None,
                            BaseOps::MultiThread(ops) => ops.support_thread_extra_info().map(drop),
                        }
                    }
                }

                // TODO?: use tries for more efficient longest prefix matching

                $(
                #[allow(clippy::string_lit_as_bytes)]
                if target.[< support_ $ext >]().is_some() {
                    $(
                    if buf.strip_prefix($name.as_bytes()) {
                        crate::__dead_code_marker!($name, "prefix_match");

                        let cmd = $mod::$command::from_packet(buf)?;

                        return Some(
                            Command::[<$ext:camel>](
                                ext::[<$ext:camel>]::$command(cmd)
                            )
                        )
                    }
                    )*
                }
                )*

                if let Some(_breakpoint_ops) = target.support_breakpoints() {
                    use breakpoint::{BasicBreakpoint, BytecodeBreakpoint};

                    if buf.strip_prefix(b"z") {
                        let cmd = BasicBreakpoint::from_slice(buf.into_body())?;
                        return Some(Command::Breakpoints(ext::Breakpoints::z(cmd)))
                    }

                    if buf.strip_prefix(b"Z") {
                        // TODO: agent bytecode currently unimplemented
                        if true {
                            let cmd = BasicBreakpoint::from_slice(buf.into_body())?;
                            return Some(Command::Breakpoints(ext::Breakpoints::Z(cmd)))
                        } else {
                            let cmd = BytecodeBreakpoint::from_slice(buf.into_body())?;
                            return Some(Command::Breakpoints(ext::Breakpoints::ZWithBytecode(cmd)))
                        }
                    }
                }

                Some(Command::Unknown(buf.into_body()))
            }
        }
    }};
}

commands! {
    base use 'a {
        "?" => question_mark::QuestionMark,
        "D" => _d_upcase::D,
        "g" => _g::g,
        "G" => _g_upcase::G<'a>,
        "H" => _h_upcase::H,
        "k" => _k::k,
        "m" => _m::m<'a>,
        "M" => _m_upcase::M<'a>,
        "qAttached" => _qAttached::qAttached,
        "qfThreadInfo" => _qfThreadInfo::qfThreadInfo,
<<<<<<< HEAD
        "qC" => _qC::qC,
=======
        "QStartNoAckMode" => _QStartNoAckMode::QStartNoAckMode,
>>>>>>> 3c007329
        "qsThreadInfo" => _qsThreadInfo::qsThreadInfo,
        "qSupported" => _qSupported::qSupported<'a>,
        "T" => _t_upcase::T,
        "vKill" => _vKill::vKill,
    }

    target_xml use 'a {
        "qXfer:features:read" => _qXfer_features_read::qXferFeaturesRead<'a>,
    }

    resume use 'a {
        "c" => _c::c<'a>,
        "s" => _s::s<'a>,
        "vCont" => _vCont::vCont<'a>,
    }

    x_upcase_packet use 'a {
        "X" => _x_upcase::X<'a>,
    }

    no_ack_mode {
        "QStartNoAckMode" => _QStartNoAckMode::QStartNoAckMode,
    }

    single_register_access use 'a {
        "p" => _p::p<'a>,
        "P" => _p_upcase::P<'a>,
    }

    extended_mode use 'a {
        "!" => exclamation_mark::ExclamationMark,
        "qC" => _qC::qC,
        "QDisableRandomization" => _QDisableRandomization::QDisableRandomization,
        "QEnvironmentHexEncoded" => _QEnvironmentHexEncoded::QEnvironmentHexEncoded<'a>,
        "QEnvironmentReset" => _QEnvironmentReset::QEnvironmentReset,
        "QEnvironmentUnset" => _QEnvironmentUnset::QEnvironmentUnset<'a>,
        "QSetWorkingDir" => _QSetWorkingDir::QSetWorkingDir<'a>,
        "QStartupWithShell" => _QStartupWithShell::QStartupWithShell,
        "R" => _r_upcase::R,
        "vAttach" => _vAttach::vAttach,
        "vRun" => _vRun::vRun<'a>,
    }

    monitor_cmd use 'a {
        "qRcmd" => _qRcmd::qRcmd<'a>,
    }

    section_offsets {
        "qOffsets" => _qOffsets::qOffsets,
    }

    reverse_cont {
        "bc" => _bc::bc,
    }

    reverse_step {
        "bs" => _bs::bs,
    }

    memory_map use 'a {
        "qXfer:memory-map:read" => _qXfer_memory_map::qXferMemoryMapRead<'a>,
    }

    auxv use 'a {
        "qXfer:auxv:read" => _qXfer_auxv_read::qXferAuxvRead<'a>,
    }

    exec_file use 'a {
        "qXfer:exec-file:read" => _qXfer_exec_file::qXferExecFileRead<'a>,
    }

    host_io use 'a {
        "vFile:open" => _vFile_open::vFileOpen<'a>,
        "vFile:close" => _vFile_close::vFileClose,
        "vFile:pread" => _vFile_pread::vFilePread<'a>,
        "vFile:pwrite" => _vFile_pwrite::vFilePwrite<'a>,
        "vFile:fstat" => _vFile_fstat::vFileFstat,
        "vFile:unlink" => _vFile_unlink::vFileUnlink<'a>,
        "vFile:readlink" => _vFile_readlink::vFileReadlink<'a>,
        "vFile:setfs" => _vFile_setfs::vFileSetfs,
    }

    catch_syscalls use 'a {
        "QCatchSyscalls" => _QCatchSyscalls::QCatchSyscalls<'a>,
    }

    thread_extra_info use 'a {
        "qThreadExtraInfo" => _qThreadExtraInfo::qThreadExtraInfo<'a>,
    }

    lldb_register_info {
        "qRegisterInfo" => _qRegisterInfo::qRegisterInfo,
    }
}<|MERGE_RESOLUTION|>--- conflicted
+++ resolved
@@ -237,11 +237,6 @@
         "M" => _m_upcase::M<'a>,
         "qAttached" => _qAttached::qAttached,
         "qfThreadInfo" => _qfThreadInfo::qfThreadInfo,
-<<<<<<< HEAD
-        "qC" => _qC::qC,
-=======
-        "QStartNoAckMode" => _QStartNoAckMode::QStartNoAckMode,
->>>>>>> 3c007329
         "qsThreadInfo" => _qsThreadInfo::qsThreadInfo,
         "qSupported" => _qSupported::qSupported<'a>,
         "T" => _t_upcase::T,
